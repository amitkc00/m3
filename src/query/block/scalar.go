--- conflicted
+++ resolved
@@ -42,18 +42,11 @@
 	val float64,
 	meta Metadata,
 ) Block {
+	// NB: sanity check to ensure scalar values are always marked exhaustive.
+	meta.Exhaustive = true
 	return &Scalar{
-<<<<<<< HEAD
-		s: s,
-		meta: Metadata{
-			Bounds:     bounds,
-			Tags:       models.NewTags(0, tagOptions),
-			Exhaustive: true,
-		},
-=======
 		val:  val,
 		meta: meta,
->>>>>>> 81b34bdd
 	}
 }
 
@@ -71,20 +64,6 @@
 	return b.meta
 }
 
-<<<<<<< HEAD
-// StepIter returns a StepIterator
-=======
-func (b *Scalar) WithMetadata(
-	meta Metadata,
-	_ []SeriesMeta,
-) (Block, error) {
-	return &Scalar{
-		meta: meta,
-		val:  b.val,
-	}, nil
-}
-
->>>>>>> 81b34bdd
 func (b *Scalar) StepIter() (StepIter, error) {
 	bounds := b.meta.Bounds
 	steps := bounds.Steps()
