// Copyright (c) 2018 Uber Technologies, Inc.
//
// Permission is hereby granted, free of charge, to any person obtaining a copy
// of this software and associated documentation files (the "Software"), to deal
// in the Software without restriction, including without limitation the rights
// to use, copy, modify, merge, publish, distribute, sublicense, and/or sell
// copies of the Software, and to permit persons to whom the Software is
// furnished to do so, subject to the following conditions:
//
// The above copyright notice and this permission notice shall be included in
// all copies or substantial portions of the Software.
//
// THE SOFTWARE IS PROVIDED "AS IS", WITHOUT WARRANTY OF ANY KIND, EXPRESS OR
// IMPLIED, INCLUDING BUT NOT LIMITED TO THE WARRANTIES OF MERCHANTABILITY,
// FITNESS FOR A PARTICULAR PURPOSE AND NONINFRINGEMENT. IN NO EVENT SHALL THE
// AUTHORS OR COPYRIGHT HOLDERS BE LIABLE FOR ANY CLAIM, DAMAGES OR OTHER
// LIABILITY, WHETHER IN AN ACTION OF CONTRACT, TORT OR OTHERWISE, ARISING FROM,
// OUT OF OR IN CONNECTION WITH THE SOFTWARE OR THE USE OR OTHER DEALINGS IN
// THE SOFTWARE.

package m3db

import (
	"fmt"
	"time"

	"github.com/m3db/m3/src/dbnode/encoding"
	"github.com/m3db/m3/src/query/block"
	"github.com/m3db/m3/src/query/ts"
	"github.com/m3db/m3/src/query/util"
)

// NewEncodedSeriesIter creates a new encoded series iterator.
func NewEncodedSeriesIter(
	meta block.Metadata,
	seriesMetas []block.SeriesMeta,
	seriesIters []encoding.SeriesIterator,
	lookback time.Duration,
) block.SeriesIter {
	return &encodedSeriesIter{
		idx:              -1,
		meta:             meta,
		seriesMeta:       seriesMetas,
		seriesIters:      seriesIters,
		lookbackDuration: lookback,
	}
}

type encodedSeriesIter struct {
	idx              int
	lookbackDuration time.Duration
	err              error
	meta             block.Metadata
	datapoints       ts.Datapoints
	series           block.UnconsolidatedSeries
	seriesMeta       []block.SeriesMeta
	seriesIters      []encoding.SeriesIterator
	instrumented     bool
}

func (b *encodedBlock) SeriesIter() (block.SeriesIter, error) {
<<<<<<< HEAD
	return &encodedSeriesIter{
		idx:              -1,
		meta:             b.meta,
		seriesMeta:       b.seriesMetas,
		seriesIters:      b.seriesBlockIterators,
		lookbackDuration: b.options.LookbackDuration(),
		instrumented:     b.instrumented,
	}, nil
=======
	return NewEncodedSeriesIter(
		b.meta, b.seriesMetas, b.seriesBlockIterators, b.options.LookbackDuration(),
	), nil
>>>>>>> 94054f26
}

func (it *encodedSeriesIter) Current() block.UnconsolidatedSeries {
	return it.series
}

func (it *encodedSeriesIter) Err() error {
	return it.err
}

func (it *encodedSeriesIter) Next() bool {
	if it.err != nil {
		return false
	}

	it.idx++
	next := it.idx < len(it.seriesIters)
	if !next {
		return false
	}

	iter := it.seriesIters[it.idx]
	if it.datapoints == nil {
		it.datapoints = make(ts.Datapoints, 0, initBlockReplicaLength)
	} else {
		it.datapoints = it.datapoints[:0]
	}

	var (
		decodeTime  time.Duration
		decodeStart time.Time
	)
	if it.instrumented {
		decodeStart = time.Now()
	}

	for iter.Next() {
		dp, _, _ := iter.Current()
		it.datapoints = append(it.datapoints,
			ts.Datapoint{
				Timestamp: dp.Timestamp,
				Value:     dp.Value,
			})
	}

	if it.instrumented {
		decodeTime = time.Since(decodeStart)
	}

	if it.err = iter.Err(); it.err != nil {
		return false
	}

	it.series = block.NewUnconsolidatedSeries(block.UnconsolidatedSeriesOptions{
		Datapoints:   it.datapoints,
		Meta:         it.seriesMeta[it.idx],
		StatsEnabled: it.instrumented,
		Stats: block.UnconsolidatedSeriesStats{
			DecodeTime: decodeTime,
		},
	})

	return next
}

func (it *encodedSeriesIter) SeriesCount() int {
	return len(it.seriesIters)
}

func (it *encodedSeriesIter) SeriesMeta() []block.SeriesMeta {
	return it.seriesMeta
}

func (it *encodedSeriesIter) Close() {
	// noop, as the resources at the step may still be in use;
	// instead call Close() on the encodedBlock that generated this
}

// MultiSeriesIter returns batched series iterators for the block based on
// given concurrency.
func (b *encodedBlock) MultiSeriesIter(
	concurrency int,
) ([]block.SeriesIterBatch, error) {
	fn := iteratorBatchingFn
	if b.options != nil && b.options.IteratorBatchingFn() != nil {
		fn = b.options.IteratorBatchingFn()
	}

	return fn(
		concurrency,
		b.seriesBlockIterators,
		b.seriesMetas,
		b.meta,
		b.options.LookbackDuration(),
	)
}

func iteratorBatchingFn(
	concurrency int,
	seriesBlockIterators []encoding.SeriesIterator,
	seriesMetas []block.SeriesMeta,
	meta block.Metadata,
	lookback time.Duration,
) ([]block.SeriesIterBatch, error) {
	if concurrency < 1 {
		return nil, fmt.Errorf("batch size %d must be greater than 0", concurrency)
	}

	var (
		iterCount  = len(seriesBlockIterators)
		iters      = make([]block.SeriesIterBatch, 0, concurrency)
		chunkSize  = iterCount / concurrency
		remainder  = iterCount % concurrency
		chunkSizes = make([]int, concurrency)
	)

	util.MemsetInt(chunkSizes, chunkSize)
	for i := 0; i < remainder; i++ {
		chunkSizes[i] = chunkSizes[i] + 1
	}

	start := 0
	for _, chunkSize := range chunkSizes {
		end := start + chunkSize

		if end > iterCount {
			end = iterCount
		}

		iter := NewEncodedSeriesIter(
			meta, seriesMetas[start:end], seriesBlockIterators[start:end], lookback,
		)

		iters = append(iters, block.SeriesIterBatch{
			Iter: iter,
			Size: end - start,
		})

		start = end
	}

	return iters, nil
}<|MERGE_RESOLUTION|>--- conflicted
+++ resolved
@@ -59,20 +59,9 @@
 }
 
 func (b *encodedBlock) SeriesIter() (block.SeriesIter, error) {
-<<<<<<< HEAD
-	return &encodedSeriesIter{
-		idx:              -1,
-		meta:             b.meta,
-		seriesMeta:       b.seriesMetas,
-		seriesIters:      b.seriesBlockIterators,
-		lookbackDuration: b.options.LookbackDuration(),
-		instrumented:     b.instrumented,
-	}, nil
-=======
 	return NewEncodedSeriesIter(
 		b.meta, b.seriesMetas, b.seriesBlockIterators, b.options.LookbackDuration(),
 	), nil
->>>>>>> 94054f26
 }
 
 func (it *encodedSeriesIter) Current() block.UnconsolidatedSeries {
