// Copyright (c) 2017 Uber Technologies, Inc.
//
// Permission is hereby granted, free of charge, to any person obtaining a copy
// of this software and associated documentation files (the "Software"), to deal
// in the Software without restriction, including without limitation the rights
// to use, copy, modify, merge, publish, distribute, sublicense, and/or sell
// copies of the Software, and to permit persons to whom the Software is
// furnished to do so, subject to the following conditions:
//
// The above copyright notice and this permission notice shall be included in
// all copies or substantial portions of the Software.
//
// THE SOFTWARE IS PROVIDED "AS IS", WITHOUT WARRANTY OF ANY KIND, EXPRESS OR
// IMPLIED, INCLUDING BUT NOT LIMITED TO THE WARRANTIES OF MERCHANTABILITY,
// FITNESS FOR A PARTICULAR PURPOSE AND NONINFRINGEMENT. IN NO EVENT SHALL THE
// AUTHORS OR COPYRIGHT HOLDERS BE LIABLE FOR ANY CLAIM, DAMAGES OR OTHER
// LIABILITY, WHETHER IN AN ACTION OF CONTRACT, TORT OR OTHERWISE, ARISING FROM,
// OUT OF OR IN CONNECTION WITH THE SOFTWARE OR THE USE OR OTHER DEALINGS IN
// THE SOFTWARE.

package config

import (
	"errors"
	"fmt"
	"math"
	"net"
	"os"
	"runtime"
	"sort"
<<<<<<< HEAD
	"sync"
=======
	"strings"
>>>>>>> 365928ec
	"time"

	"github.com/m3db/m3/src/aggregator/aggregation/quantile/cm"
	"github.com/m3db/m3/src/aggregator/aggregator"
	"github.com/m3db/m3/src/aggregator/aggregator/handler"
	"github.com/m3db/m3/src/aggregator/aggregator/handler/writer"
	aggclient "github.com/m3db/m3/src/aggregator/client"
	aggruntime "github.com/m3db/m3/src/aggregator/runtime"
	"github.com/m3db/m3/src/aggregator/sharding"
	"github.com/m3db/m3/src/cluster/client"
	"github.com/m3db/m3/src/cluster/kv"
	"github.com/m3db/m3/src/cluster/placement"
	"github.com/m3db/m3/src/cluster/services"
	"github.com/m3db/m3/src/metrics/aggregation"
	"github.com/m3db/m3/src/metrics/metric/aggregated"
	"github.com/m3db/m3/src/metrics/pipeline/applied"
	"github.com/m3db/m3/src/metrics/policy"
	"github.com/m3db/m3/src/x/clock"
	"github.com/m3db/m3/src/x/config/hostid"
	"github.com/m3db/m3/src/x/instrument"
	"github.com/m3db/m3/src/x/pool"
	"github.com/m3db/m3/src/x/retry"
	m3sync "github.com/m3db/m3/src/x/sync"

	"github.com/uber-go/tally"
)

var (
	errNoKVClientConfiguration = errors.New("no kv client configuration")
	errEmptyJitterBucketList   = errors.New("empty jitter bucket list")

	defaultNumPassThroughWriters = 16
)

// AggregatorConfiguration contains aggregator configuration.
type AggregatorConfiguration struct {
	// HostID is the local host ID configuration.
	HostID *hostid.Configuration `yaml:"hostID"`

	// InstanceID is the instance ID configuration.
	InstanceID InstanceIDConfiguration `yaml:"instanceID"`

	// AggregationTypes configs the aggregation types.
	AggregationTypes aggregation.TypesConfiguration `yaml:"aggregationTypes"`

	// Common metric prefix.
	MetricPrefix *string `yaml:"metricPrefix"`

	// Counter metric prefix.
	CounterPrefix *string `yaml:"counterPrefix"`

	// Timer metric prefix.
	TimerPrefix *string `yaml:"timerPrefix"`

	// Gauge metric prefix.
	GaugePrefix *string `yaml:"gaugePrefix"`

	// Stream configuration for computing quantiles.
	Stream streamConfiguration `yaml:"stream"`

	// Client configuration.
	Client aggclient.Configuration `yaml:"client"`

	// Placement manager.
	PlacementManager placementManagerConfiguration `yaml:"placementManager"`

	// Hash type used for sharding.
	HashType *sharding.HashType `yaml:"hashType"`

	// Amount of time we buffer writes before shard cutover.
	BufferDurationBeforeShardCutover time.Duration `yaml:"bufferDurationBeforeShardCutover"`

	// Amount of time we buffer writes after shard cutoff.
	BufferDurationAfterShardCutoff time.Duration `yaml:"bufferDurationAfterShardCutoff"`

	// Amount of time we buffer timed metrics in the past.
	BufferDurationForPastTimedMetric time.Duration `yaml:"bufferDurationForPastTimedMetric"`

	// Amount of time we buffer timed metrics in the future.
	BufferDurationForFutureTimedMetric time.Duration `yaml:"bufferDurationForFutureTimedMetric"`

	// Resign timeout.
	ResignTimeout time.Duration `yaml:"resignTimeout"`

	// Flush times manager.
	FlushTimesManager flushTimesManagerConfiguration `yaml:"flushTimesManager"`

	// Election manager.
	ElectionManager electionManagerConfiguration `yaml:"electionManager"`

	// Flush manager.
	FlushManager flushManagerConfiguration `yaml:"flushManager"`

	// Flushing handler configuration.
	Flush handler.FlushHandlerConfiguration `yaml:"flush"`

	// PassThrough m3msg topic name.
	PassThroughTopicName *string `yaml:"passThroughTopicName"`

	// The number of passthrough writers
	NumPassThroughWriters *int `yaml:"numPassThroughWriters"`

	// Forwarding configuration.
	Forwarding forwardingConfiguration `yaml:"forwarding"`

	// EntryTTL determines how long an entry remains alive before it may be expired due to inactivity.
	EntryTTL time.Duration `yaml:"entryTTL"`

	// EntryCheckInterval determines how often entries are checked for expiration.
	EntryCheckInterval time.Duration `yaml:"entryCheckInterval"`

	// EntryCheckBatchPercent determines the percentage of entries checked in a batch.
	EntryCheckBatchPercent float64 `yaml:"entryCheckBatchPercent" validate:"min=0.0,max=1.0"`

	// MaxTimerBatchSizePerWrite determines the maximum timer batch size for each batched write.
	MaxTimerBatchSizePerWrite int `yaml:"maxTimerBatchSizePerWrite" validate:"min=0"`

	// Default storage policies.
	DefaultStoragePolicies []policy.StoragePolicy `yaml:"defaultStoragePolicies" validate:"nonzero"`

	// Maximum number of cached source sets.
	MaxNumCachedSourceSets *int `yaml:"maxNumCachedSourceSets"`

	// Whether to discard NaN aggregated values.
	DiscardNaNAggregatedValues *bool `yaml:"discardNaNAggregatedValues"`

	// Pool of counter elements.
	CounterElemPool pool.ObjectPoolConfiguration `yaml:"counterElemPool"`

	// Pool of timer elements.
	TimerElemPool pool.ObjectPoolConfiguration `yaml:"timerElemPool"`

	// Pool of gauge elements.
	GaugeElemPool pool.ObjectPoolConfiguration `yaml:"gaugeElemPool"`

	// Pool of entries.
	EntryPool pool.ObjectPoolConfiguration `yaml:"entryPool"`
}

// InstanceIDType is the instance ID type that defines how the
// instance ID is constructed, which is then used to lookup the
// aggregator instance in the placement.
type InstanceIDType uint

const (
	// HostIDPortInstanceIDType specifies to use the host ID
	// concatenated with the port to be used for lookup
	// in the placement.
	// NB: this is a legacy instance ID type and is how the instance
	// ID used to be constructed which imposed the strange
	// requirement that the instance ID in the topology used to require
	// the port concat'd with the host ID).
	HostIDPortInstanceIDType InstanceIDType = iota
	// HostIDInstanceIDType specifies to just use the host ID
	// as the instance ID for lookup in the placement.
	HostIDInstanceIDType

	// defaultInstanceIDType must be used as the legacy instance ID
	// since the config needs to be backwards compatible and for those
	// not explicitly specifying the instance ID type it will cause
	// existing placements to not work with latest versions of the aggregator
	// in a backwards compatible fashion.
	defaultInstanceIDType = HostIDPortInstanceIDType
)

func (t InstanceIDType) String() string {
	switch t {
	case HostIDInstanceIDType:
		return "host_id"
	case HostIDPortInstanceIDType:
		return "host_id_port"
	}
	return "unknown"
}

var (
	validInstanceIDTypes = []InstanceIDType{
		HostIDInstanceIDType,
		HostIDPortInstanceIDType,
	}
)

// UnmarshalYAML unmarshals a InstanceIDType into a valid type from string.
func (t *InstanceIDType) UnmarshalYAML(unmarshal func(interface{}) error) error {
	var str string
	if err := unmarshal(&str); err != nil {
		return err
	}
	if str == "" {
		*t = defaultInstanceIDType
		return nil
	}
	strs := make([]string, 0, len(validInstanceIDTypes))
	for _, valid := range validInstanceIDTypes {
		if str == valid.String() {
			*t = valid
			return nil
		}
		strs = append(strs, "'"+valid.String()+"'")
	}
	return fmt.Errorf(
		"invalid InstanceIDType '%s' valid types are: %s", str, strings.Join(strs, ", "))
}

// InstanceIDConfiguration is the instance ID configuration.
type InstanceIDConfiguration struct {
	// InstanceIDType specifies how to construct the instance ID
	// that is used for lookup of the aggregator in the placement.
	InstanceIDType InstanceIDType `yaml:"type"`
}

// NewAggregatorOptions creates a new set of aggregator options.
func (c *AggregatorConfiguration) NewAggregatorOptions(
	address string,
	client client.Client,
	runtimeOptsManager aggruntime.OptionsManager,
	instrumentOpts instrument.Options,
) (aggregator.Options, error) {
	opts := aggregator.NewOptions().
		SetInstrumentOptions(instrumentOpts).
		SetRuntimeOptionsManager(runtimeOptsManager)

	// Set the aggregation types options.
	aggTypesOpts, err := c.AggregationTypes.NewOptions(instrumentOpts)
	if err != nil {
		return nil, err
	}
	opts = opts.SetAggregationTypesOptions(aggTypesOpts)

	// Set the prefix for metrics aggregations.
	opts = setMetricPrefix(opts, c.MetricPrefix, opts.SetMetricPrefix)
	opts = setMetricPrefix(opts, c.CounterPrefix, opts.SetCounterPrefix)
	opts = setMetricPrefix(opts, c.TimerPrefix, opts.SetTimerPrefix)
	opts = setMetricPrefix(opts, c.GaugePrefix, opts.SetGaugePrefix)

	// Set stream options.
	scope := instrumentOpts.MetricsScope()
	iOpts := instrumentOpts.SetMetricsScope(scope.SubScope("stream"))
	streamOpts, err := c.Stream.NewStreamOptions(iOpts)
	if err != nil {
		return nil, err
	}
	opts = opts.SetStreamOptions(streamOpts)

	// Set administrative client.
	// TODO(xichen): client retry threshold likely needs to be low for faster retries.
	iOpts = instrumentOpts.SetMetricsScope(scope.SubScope("client"))
	adminClient, err := c.Client.NewAdminClient(client, clock.NewOptions(), iOpts)
	if err != nil {
		return nil, err
	}
	if err = adminClient.Init(); err != nil {
		return nil, err
	}
	opts = opts.SetAdminClient(adminClient)

	// Set instance ID.
	instanceID, err := c.newInstanceID(address)
	if err != nil {
		return nil, err
	}

	// Set placement manager.
	iOpts = instrumentOpts.SetMetricsScope(scope.SubScope("placement-manager"))
	placementManager, err := c.PlacementManager.NewPlacementManager(client, instanceID, iOpts)
	if err != nil {
		return nil, err
	}
	opts = opts.SetPlacementManager(placementManager)

	// Set sharding function.
	hashType := sharding.DefaultHash
	if c.HashType != nil {
		hashType = *c.HashType
	}
	shardFn, err := hashType.ShardFn()
	if err != nil {
		return nil, err
	}
	opts = opts.SetShardFn(shardFn)

	// Set buffer durations for shard cutovers and shard cutoffs.
	if c.BufferDurationBeforeShardCutover != 0 {
		opts = opts.SetBufferDurationBeforeShardCutover(c.BufferDurationBeforeShardCutover)
	}
	if c.BufferDurationAfterShardCutoff != 0 {
		opts = opts.SetBufferDurationAfterShardCutoff(c.BufferDurationAfterShardCutoff)
	}
	if c.BufferDurationForPastTimedMetric != 0 {
		opts = opts.SetBufferForPastTimedMetricFn(bufferForPastTimedMetricFn(c.BufferDurationForPastTimedMetric))
	}
	if c.BufferDurationForFutureTimedMetric != 0 {
		opts = opts.SetBufferForFutureTimedMetric(c.BufferDurationForFutureTimedMetric)
	}

	// Set resign timeout.
	if c.ResignTimeout != 0 {
		opts = opts.SetResignTimeout(c.ResignTimeout)
	}

	// Set flush times manager.
	iOpts = instrumentOpts.SetMetricsScope(scope.SubScope("flush-times-manager"))
	flushTimesManager, err := c.FlushTimesManager.NewFlushTimesManager(client, iOpts)
	if err != nil {
		return nil, err
	}
	opts = opts.SetFlushTimesManager(flushTimesManager)

	// Set election manager.
	iOpts = instrumentOpts.SetMetricsScope(scope.SubScope("election-manager"))
	placementNamespace := c.PlacementManager.KVConfig.Namespace
	electionManager, err := c.ElectionManager.NewElectionManager(
		client,
		instanceID,
		placementNamespace,
		placementManager,
		flushTimesManager,
		iOpts,
	)
	if err != nil {
		return nil, err
	}
	opts = opts.SetElectionManager(electionManager)

	// Set flush manager.
	iOpts = instrumentOpts.SetMetricsScope(scope.SubScope("flush-manager"))
	flushManagerOpts, err := c.FlushManager.NewFlushManagerOptions(
		placementManager,
		electionManager,
		flushTimesManager,
		iOpts,
	)
	if err != nil {
		return nil, err
	}
	flushManager := aggregator.NewFlushManager(flushManagerOpts)
	opts = opts.SetFlushManager(flushManager)

	// Set flushing handler.
	iOpts = instrumentOpts.SetMetricsScope(scope.SubScope("flush-handler"))
	flushHandler, err := c.Flush.NewHandler(client, iOpts)
	if err != nil {
		return nil, err
	}
	opts = opts.SetFlushHandler(flushHandler)

	// Set passthrough writer.
	passThroughScope := scope.SubScope("passthrough-writer")
	iOpts = instrumentOpts.SetMetricsScope(passThroughScope)
	passThroughWriter, err := c.newPassThroughWriter(client, iOpts, passThroughScope, opts.ShardFn())
	if err != nil {
		return nil, err
	}
	opts = opts.SetPassThroughWriter(passThroughWriter)

	// Set max allowed forwarding delay function.
	jitterEnabled := flushManagerOpts.JitterEnabled()
	maxJitterFn := flushManagerOpts.MaxJitterFn()
	maxAllowedForwardingDelayFn := c.Forwarding.MaxAllowedForwardingDelayFn(jitterEnabled, maxJitterFn)
	opts = opts.SetMaxAllowedForwardingDelayFn(maxAllowedForwardingDelayFn)

	// Set entry options.
	if c.EntryTTL != 0 {
		opts = opts.SetEntryTTL(c.EntryTTL)
	}
	if c.EntryCheckInterval != 0 {
		opts = opts.SetEntryCheckInterval(c.EntryCheckInterval)
	}
	if c.EntryCheckBatchPercent != 0.0 {
		opts = opts.SetEntryCheckBatchPercent(c.EntryCheckBatchPercent)
	}
	if c.MaxTimerBatchSizePerWrite != 0 {
		opts = opts.SetMaxTimerBatchSizePerWrite(c.MaxTimerBatchSizePerWrite)
	}

	// Set default storage policies.
	storagePolicies := make([]policy.StoragePolicy, len(c.DefaultStoragePolicies))
	copy(storagePolicies, c.DefaultStoragePolicies)
	opts = opts.SetDefaultStoragePolicies(storagePolicies)

	// Set cached source sets options.
	if c.MaxNumCachedSourceSets != nil {
		opts = opts.SetMaxNumCachedSourceSets(*c.MaxNumCachedSourceSets)
	}

	// Set whether to discard NaN aggregated values.
	if c.DiscardNaNAggregatedValues != nil {
		opts = opts.SetDiscardNaNAggregatedValues(*c.DiscardNaNAggregatedValues)
	}

	// Set counter elem pool.
	iOpts = instrumentOpts.SetMetricsScope(scope.SubScope("counter-elem-pool"))
	counterElemPoolOpts := c.CounterElemPool.NewObjectPoolOptions(iOpts)
	counterElemPool := aggregator.NewCounterElemPool(counterElemPoolOpts)
	opts = opts.SetCounterElemPool(counterElemPool)
	counterElemPool.Init(func() *aggregator.CounterElem {
		return aggregator.MustNewCounterElem(nil, policy.EmptyStoragePolicy, aggregation.DefaultTypes, applied.DefaultPipeline, 0, aggregator.NoPrefixNoSuffix, opts)
	})

	// Set timer elem pool.
	iOpts = instrumentOpts.SetMetricsScope(scope.SubScope("timer-elem-pool"))
	timerElemPoolOpts := c.TimerElemPool.NewObjectPoolOptions(iOpts)
	timerElemPool := aggregator.NewTimerElemPool(timerElemPoolOpts)
	opts = opts.SetTimerElemPool(timerElemPool)
	timerElemPool.Init(func() *aggregator.TimerElem {
		return aggregator.MustNewTimerElem(nil, policy.EmptyStoragePolicy, aggregation.DefaultTypes, applied.DefaultPipeline, 0, aggregator.NoPrefixNoSuffix, opts)
	})

	// Set gauge elem pool.
	iOpts = instrumentOpts.SetMetricsScope(scope.SubScope("gauge-elem-pool"))
	gaugeElemPoolOpts := c.GaugeElemPool.NewObjectPoolOptions(iOpts)
	gaugeElemPool := aggregator.NewGaugeElemPool(gaugeElemPoolOpts)
	opts = opts.SetGaugeElemPool(gaugeElemPool)
	gaugeElemPool.Init(func() *aggregator.GaugeElem {
		return aggregator.MustNewGaugeElem(nil, policy.EmptyStoragePolicy, aggregation.DefaultTypes, applied.DefaultPipeline, 0, aggregator.NoPrefixNoSuffix, opts)
	})

	// Set entry pool.
	iOpts = instrumentOpts.SetMetricsScope(scope.SubScope("entry-pool"))
	entryPoolOpts := c.EntryPool.NewObjectPoolOptions(iOpts)
	entryPool := aggregator.NewEntryPool(entryPoolOpts)
	runtimeOpts := runtimeOptsManager.RuntimeOptions()
	opts = opts.SetEntryPool(entryPool)
	entryPool.Init(func() *aggregator.Entry { return aggregator.NewEntry(nil, runtimeOpts, opts) })
	return opts, nil
}

func (c *AggregatorConfiguration) newInstanceID(address string) (string, error) {
	var (
		hostIDValue string
		err         error
	)
	if c.HostID != nil {
		hostIDValue, err = c.HostID.Resolve()
	} else {
		hostIDValue, err = os.Hostname()
	}
	if err != nil {
		return "", fmt.Errorf("error determining host ID: %v", err)
	}

	switch c.InstanceID.InstanceIDType {
	case HostIDInstanceIDType:
		return hostIDValue, nil
	case HostIDPortInstanceIDType:
		_, port, err := net.SplitHostPort(address)
		if err != nil {
			return "", fmt.Errorf("error parsing server address %s: %v", address, err)
		}
		return net.JoinHostPort(hostIDValue, port), nil
	default:
		return "", fmt.Errorf("unknown instance ID type: value=%d, str=%s",
			c.InstanceID.InstanceIDType, c.InstanceID.InstanceIDType.String())
	}
}

func bufferForPastTimedMetricFn(buffer time.Duration) aggregator.BufferForPastTimedMetricFn {
	return func(resolution time.Duration) time.Duration {
		return buffer + resolution
	}
}

// streamConfiguration contains configuration for quantile-related metric streams.
type streamConfiguration struct {
	// Error epsilon for quantile computation.
	Eps float64 `yaml:"eps"`

	// Initial heap capacity for quantile computation.
	Capacity int `yaml:"capacity"`

	// Insertion and compression frequency.
	InsertAndCompressEvery int `yaml:"insertAndCompressEvery"`

	// Flush frequency.
	FlushEvery int `yaml:"flushEvery"`

	// Pool of streams.
	StreamPool pool.ObjectPoolConfiguration `yaml:"streamPool"`

	// Pool of metric samples.
	SamplePool *pool.ObjectPoolConfiguration `yaml:"samplePool"`

	// Pool of float slices.
	FloatsPool pool.BucketizedPoolConfiguration `yaml:"floatsPool"`
}

func (c *streamConfiguration) NewStreamOptions(instrumentOpts instrument.Options) (cm.Options, error) {
	scope := instrumentOpts.MetricsScope()
	opts := cm.NewOptions().
		SetEps(c.Eps).
		SetCapacity(c.Capacity)

	if c.InsertAndCompressEvery != 0 {
		opts = opts.SetInsertAndCompressEvery(c.InsertAndCompressEvery)
	}
	if c.FlushEvery != 0 {
		opts = opts.SetFlushEvery(c.FlushEvery)
	}

	if c.SamplePool != nil {
		iOpts := instrumentOpts.SetMetricsScope(scope.SubScope("sample-pool"))
		samplePoolOpts := c.SamplePool.NewObjectPoolOptions(iOpts)
		samplePool := cm.NewSamplePool(samplePoolOpts)
		opts = opts.SetSamplePool(samplePool)
		samplePool.Init()
	}

	iOpts := instrumentOpts.SetMetricsScope(scope.SubScope("floats-pool"))
	floatsPoolOpts := c.FloatsPool.NewObjectPoolOptions(iOpts)
	floatsPool := pool.NewFloatsPool(c.FloatsPool.NewBuckets(), floatsPoolOpts)
	opts = opts.SetFloatsPool(floatsPool)
	floatsPool.Init()

	iOpts = instrumentOpts.SetMetricsScope(scope.SubScope("stream-pool"))
	streamPoolOpts := c.StreamPool.NewObjectPoolOptions(iOpts)
	streamPool := cm.NewStreamPool(streamPoolOpts)
	opts = opts.SetStreamPool(streamPool)
	streamPool.Init(func() cm.Stream { return cm.NewStream(nil, opts) })

	if err := opts.Validate(); err != nil {
		return nil, err
	}
	return opts, nil
}

type placementManagerConfiguration struct {
	KVConfig         kv.OverrideConfiguration       `yaml:"kvConfig"`
	PlacementWatcher placement.WatcherConfiguration `yaml:"placementWatcher"`
}

func (c placementManagerConfiguration) NewPlacementManager(
	client client.Client,
	instanceID string,
	instrumentOpts instrument.Options,
) (aggregator.PlacementManager, error) {
	kvOpts, err := c.KVConfig.NewOverrideOptions()
	if err != nil {
		return nil, err
	}
	store, err := client.Store(kvOpts)
	if err != nil {
		return nil, err
	}
	scope := instrumentOpts.MetricsScope()
	iOpts := instrumentOpts.SetMetricsScope(scope.SubScope("placement-watcher"))
	placementWatcherOpts := c.PlacementWatcher.NewOptions(store, iOpts)
	placementWatcher := placement.NewStagedPlacementWatcher(placementWatcherOpts)
	placementManagerOpts := aggregator.NewPlacementManagerOptions().
		SetInstrumentOptions(instrumentOpts).
		SetInstanceID(instanceID).
		SetStagedPlacementWatcher(placementWatcher)
	return aggregator.NewPlacementManager(placementManagerOpts), nil
}

type forwardingConfiguration struct {
	// MaxSingleDelay is the maximum delay for a single forward step.
	MaxSingleDelay time.Duration `yaml:"maxSingleDelay"`
}

func (c forwardingConfiguration) MaxAllowedForwardingDelayFn(
	jitterEnabled bool,
	maxJitterFn aggregator.FlushJitterFn,
) aggregator.MaxAllowedForwardingDelayFn {
	return func(resolution time.Duration, numForwardedTimes int) time.Duration {
		// If jittering is enabled, we use max jitter fn to determine the initial jitter.
		// Otherwise, flushing may start at any point within a resolution interval so we
		// assume the full resolution interval may be used for initial jittering.
		initialJitter := resolution
		if jitterEnabled {
			initialJitter = maxJitterFn(resolution)
		}
		return initialJitter + c.MaxSingleDelay*time.Duration(numForwardedTimes)
	}
}

type flushTimesManagerConfiguration struct {
	// KV Configuration.
	KVConfig kv.OverrideConfiguration `yaml:"kvConfig"`

	// Flush times key format.
	FlushTimesKeyFmt string `yaml:"flushTimesKeyFmt" validate:"nonzero"`

	// Retrier for persisting flush times.
	FlushTimesPersistRetrier retry.Configuration `yaml:"flushTimesPersistRetrier"`
}

func (c flushTimesManagerConfiguration) NewFlushTimesManager(
	client client.Client,
	instrumentOpts instrument.Options,
) (aggregator.FlushTimesManager, error) {
	kvOpts, err := c.KVConfig.NewOverrideOptions()
	if err != nil {
		return nil, err
	}
	store, err := client.Store(kvOpts)
	if err != nil {
		return nil, err
	}
	scope := instrumentOpts.MetricsScope()
	retrier := c.FlushTimesPersistRetrier.NewRetrier(scope.SubScope("flush-times-persist"))
	flushTimesManagerOpts := aggregator.NewFlushTimesManagerOptions().
		SetInstrumentOptions(instrumentOpts).
		SetFlushTimesKeyFmt(c.FlushTimesKeyFmt).
		SetFlushTimesStore(store).
		SetFlushTimesPersistRetrier(retrier)
	return aggregator.NewFlushTimesManager(flushTimesManagerOpts), nil
}

type electionManagerConfiguration struct {
	Election                   electionConfiguration  `yaml:"election"`
	ServiceID                  serviceIDConfiguration `yaml:"serviceID"`
	LeaderValue                string                 `yaml:"leaderValue"`
	ElectionKeyFmt             string                 `yaml:"electionKeyFmt" validate:"nonzero"`
	CampaignRetrier            retry.Configuration    `yaml:"campaignRetrier"`
	ChangeRetrier              retry.Configuration    `yaml:"changeRetrier"`
	ResignRetrier              retry.Configuration    `yaml:"resignRetrier"`
	CampaignStateCheckInterval time.Duration          `yaml:"campaignStateCheckInterval"`
	ShardCutoffCheckOffset     time.Duration          `yaml:"shardCutoffCheckOffset"`
}

func (c electionManagerConfiguration) NewElectionManager(
	client client.Client,
	instanceID string,
	placementNamespace string,
	placementManager aggregator.PlacementManager,
	flushTimesManager aggregator.FlushTimesManager,
	instrumentOpts instrument.Options,
) (aggregator.ElectionManager, error) {
	electionOpts, err := c.Election.NewElectionOptions()
	if err != nil {
		return nil, err
	}
	serviceID := c.ServiceID.NewServiceID()
	namespaceOpts := services.NewNamespaceOptions().SetPlacementNamespace(placementNamespace)
	serviceOpts := services.NewOverrideOptions().SetNamespaceOptions(namespaceOpts)
	svcs, err := client.Services(serviceOpts)
	if err != nil {
		return nil, err
	}
	leaderService, err := svcs.LeaderService(serviceID, electionOpts)
	if err != nil {
		return nil, err
	}
	campaignOpts, err := services.NewCampaignOptions()
	if err != nil {
		return nil, err
	}
	leaderValue := instanceID
	if c.LeaderValue != "" {
		leaderValue = c.LeaderValue
	}
	campaignOpts = campaignOpts.SetLeaderValue(leaderValue)
	scope := instrumentOpts.MetricsScope()
	campaignRetryOpts := c.CampaignRetrier.NewOptions(scope.SubScope("campaign"))
	changeRetryOpts := c.ChangeRetrier.NewOptions(scope.SubScope("change"))
	resignRetryOpts := c.ResignRetrier.NewOptions(scope.SubScope("resign"))
	opts := aggregator.NewElectionManagerOptions().
		SetInstrumentOptions(instrumentOpts).
		SetElectionOptions(electionOpts).
		SetCampaignOptions(campaignOpts).
		SetCampaignRetryOptions(campaignRetryOpts).
		SetChangeRetryOptions(changeRetryOpts).
		SetResignRetryOptions(resignRetryOpts).
		SetElectionKeyFmt(c.ElectionKeyFmt).
		SetLeaderService(leaderService).
		SetPlacementManager(placementManager).
		SetFlushTimesManager(flushTimesManager)
	if c.CampaignStateCheckInterval != 0 {
		opts = opts.SetCampaignStateCheckInterval(c.CampaignStateCheckInterval)
	}
	if c.ShardCutoffCheckOffset != 0 {
		opts = opts.SetShardCutoffCheckOffset(c.ShardCutoffCheckOffset)
	}
	electionManager := aggregator.NewElectionManager(opts)
	return electionManager, nil
}

type electionConfiguration struct {
	LeaderTimeout time.Duration `yaml:"leaderTimeout"`
	ResignTimeout time.Duration `yaml:"resignTimeout"`
	TTLSeconds    int           `yaml:"ttlSeconds"`
}

func (c electionConfiguration) NewElectionOptions() (services.ElectionOptions, error) {
	opts := services.NewElectionOptions()
	if c.LeaderTimeout != 0 {
		opts = opts.SetLeaderTimeout(c.LeaderTimeout)
	}
	if c.ResignTimeout != 0 {
		opts = opts.SetResignTimeout(c.ResignTimeout)
	}
	if c.TTLSeconds != 0 {
		opts = opts.SetTTLSecs(c.TTLSeconds)
	}
	return opts, nil
}

// TODO: move this to m3cluster.
type serviceIDConfiguration struct {
	Name        string `yaml:"name"`
	Environment string `yaml:"environment"`
	Zone        string `yaml:"zone"`
}

func (c serviceIDConfiguration) NewServiceID() services.ServiceID {
	sid := services.NewServiceID()
	if c.Name != "" {
		sid = sid.SetName(c.Name)
	}
	if c.Environment != "" {
		sid = sid.SetEnvironment(c.Environment)
	}
	if c.Zone != "" {
		sid = sid.SetZone(c.Zone)
	}
	return sid
}

type flushManagerConfiguration struct {
	// How frequently the flush manager checks for next flush.
	CheckEvery time.Duration `yaml:"checkEvery"`

	// Whether jittering is enabled.
	JitterEnabled *bool `yaml:"jitterEnabled"`

	// Buckets for determining max jitter amounts.
	MaxJitters []jitterBucket `yaml:"maxJitters"`

	// Number of workers per CPU.
	NumWorkersPerCPU float64 `yaml:"numWorkersPerCPU" validate:"min=0.0,max=1.0"`

	// How frequently the flush times are persisted.
	FlushTimesPersistEvery time.Duration `yaml:"flushTimesPersistEvery"`

	// Maximum buffer size.
	MaxBufferSize time.Duration `yaml:"maxBufferSize"`

	// Window size for a forced flush.
	ForcedFlushWindowSize time.Duration `yaml:"forcedFlushWindowSize"`
}

func (c flushManagerConfiguration) NewFlushManagerOptions(
	placementManager aggregator.PlacementManager,
	electionManager aggregator.ElectionManager,
	flushTimesManager aggregator.FlushTimesManager,
	instrumentOpts instrument.Options,
) (aggregator.FlushManagerOptions, error) {
	opts := aggregator.NewFlushManagerOptions().
		SetInstrumentOptions(instrumentOpts).
		SetPlacementManager(placementManager).
		SetElectionManager(electionManager).
		SetFlushTimesManager(flushTimesManager)
	if c.CheckEvery != 0 {
		opts = opts.SetCheckEvery(c.CheckEvery)
	}
	if c.JitterEnabled != nil {
		opts = opts.SetJitterEnabled(*c.JitterEnabled)
	}
	if c.MaxJitters != nil {
		maxJitterFn, err := jitterBuckets(c.MaxJitters).NewMaxJitterFn()
		if err != nil {
			return nil, err
		}
		opts = opts.SetMaxJitterFn(maxJitterFn)
	}
	if c.NumWorkersPerCPU != 0 {
<<<<<<< HEAD
		workerPoolSize := int(float64(runtime.NumCPU()) * c.NumWorkersPerCPU)
		workerPool := m3sync.NewWorkerPool(workerPoolSize)
=======
		runtimeCPU := float64(runtime.NumCPU())
		numWorkers := c.NumWorkersPerCPU * runtimeCPU
		workerPoolSize := int(math.Ceil(numWorkers))
		if workerPoolSize < 1 {
			workerPoolSize = 1
		}
		workerPool := sync.NewWorkerPool(workerPoolSize)
>>>>>>> 365928ec
		workerPool.Init()
		opts = opts.SetWorkerPool(workerPool)
	}
	if c.FlushTimesPersistEvery != 0 {
		opts = opts.SetFlushTimesPersistEvery(c.FlushTimesPersistEvery)
	}
	if c.MaxBufferSize != 0 {
		opts = opts.SetMaxBufferSize(c.MaxBufferSize)
	}
	if c.ForcedFlushWindowSize != 0 {
		opts = opts.SetForcedFlushWindowSize(c.ForcedFlushWindowSize)
	}
	return opts, nil
}

// jitterBucket determines the max jitter percent for lists whose flush
// intervals are no more than the bucket flush interval.
type jitterBucket struct {
	FlushInterval    time.Duration `yaml:"flushInterval" validate:"nonzero"`
	MaxJitterPercent float64       `yaml:"maxJitterPercent" validate:"min=0.0,max=1.0"`
}

type jitterBuckets []jitterBucket

func (buckets jitterBuckets) NewMaxJitterFn() (aggregator.FlushJitterFn, error) {
	numBuckets := len(buckets)
	if numBuckets == 0 {
		return nil, errEmptyJitterBucketList
	}
	res := make([]jitterBucket, numBuckets)
	copy(res, buckets)
	sort.Sort(jitterBucketsByIntervalAscending(res))

	return func(interval time.Duration) time.Duration {
		idx := sort.Search(numBuckets, func(i int) bool {
			return res[i].FlushInterval >= interval
		})
		if idx == numBuckets {
			idx--
		}
		return time.Duration(res[idx].MaxJitterPercent * float64(interval))
	}, nil
}

type jitterBucketsByIntervalAscending []jitterBucket

func (b jitterBucketsByIntervalAscending) Len() int      { return len(b) }
func (b jitterBucketsByIntervalAscending) Swap(i, j int) { b[i], b[j] = b[j], b[i] }

func (b jitterBucketsByIntervalAscending) Less(i, j int) bool {
	return b[i].FlushInterval < b[j].FlushInterval
}

type metricPrefixSetter func(b []byte) aggregator.Options

func setMetricPrefix(
	opts aggregator.Options,
	str *string,
	fn metricPrefixSetter,
) aggregator.Options {
	if str == nil {
		return opts
	}
	return fn([]byte(*str))
}

// passThroughWriter writes passthrough metrics to backends.
type passThroughWriter struct {
	numShards int
	writers   []writer.Writer
	locks     []sync.Mutex
	shardFn   sharding.ShardFn
}

func (c *AggregatorConfiguration) newPassThroughWriter(
	cs client.Client,
	iOpts instrument.Options,
	scope tally.Scope,
	shardFn sharding.ShardFn,
) (writer.Writer, error) {
	// This is a temporary change to use a separate m3msg topic for pass-through metrics during the migration.
	for _, handler := range c.Flush.Handlers {
		if handler.DynamicBackend != nil && c.PassThroughTopicName != nil {
			handler.DynamicBackend.Producer.Writer.TopicName = *c.PassThroughTopicName
		}
	}

	count := defaultNumPassThroughWriters
	if c.NumPassThroughWriters != nil {
		count = *c.NumPassThroughWriters
	}

	writers := make([]writer.Writer, 0, count)
	for i := 0; i < count; i++ {
		handler, err := c.Flush.NewHandler(cs, iOpts)
		if err != nil {
			return nil, err
		}
		writer, err := handler.NewWriter(scope)
		if err != nil {
			return nil, err
		}
		writers = append(writers, writer)
	}

	return &passThroughWriter{
		numShards: count,
		writers:   writers,
		locks:     make([]sync.Mutex, count),
		shardFn:   shardFn,
	}, nil
}

func (p *passThroughWriter) Write(mp aggregated.ChunkedMetricWithStoragePolicy) error {
	shardID := p.shardFn([]byte(mp.ChunkedID.String()), uint32(p.numShards))
	p.locks[shardID].Lock()
	defer p.locks[shardID].Unlock()
	return p.writers[shardID].Write(mp)
}

func (p *passThroughWriter) Flush() error {
	errStr := "failed to flush passthrough writer"
	failed := false
	for i := 0; i < p.numShards; i++ {
		p.locks[i].Lock()
		if err := p.writers[i].Flush(); err != nil {
			failed = true
			errStr += fmt.Sprintf(". Writer#%d-%v", i, err)
		}
		p.locks[i].Unlock()
	}
	if failed {
		return errors.New(errStr)
	}
	return nil
}

func (p *passThroughWriter) Close() error {
	errStr := "failed to close passthrough writer"
	failed := false
	for i := 0; i < p.numShards; i++ {
		p.locks[i].Lock()
		if err := p.writers[i].Close(); err != nil {
			failed = true
			errStr += fmt.Sprintf(". Writer#%d-%v", i, err)
		}
		p.locks[i].Unlock()
	}
	if failed {
		return errors.New(errStr)
	}
	return nil
}<|MERGE_RESOLUTION|>--- conflicted
+++ resolved
@@ -28,11 +28,8 @@
 	"os"
 	"runtime"
 	"sort"
-<<<<<<< HEAD
 	"sync"
-=======
 	"strings"
->>>>>>> 365928ec
 	"time"
 
 	"github.com/m3db/m3/src/aggregator/aggregation/quantile/cm"
@@ -799,10 +796,6 @@
 		opts = opts.SetMaxJitterFn(maxJitterFn)
 	}
 	if c.NumWorkersPerCPU != 0 {
-<<<<<<< HEAD
-		workerPoolSize := int(float64(runtime.NumCPU()) * c.NumWorkersPerCPU)
-		workerPool := m3sync.NewWorkerPool(workerPoolSize)
-=======
 		runtimeCPU := float64(runtime.NumCPU())
 		numWorkers := c.NumWorkersPerCPU * runtimeCPU
 		workerPoolSize := int(math.Ceil(numWorkers))
@@ -810,7 +803,6 @@
 			workerPoolSize = 1
 		}
 		workerPool := sync.NewWorkerPool(workerPoolSize)
->>>>>>> 365928ec
 		workerPool.Init()
 		opts = opts.SetWorkerPool(workerPool)
 	}
