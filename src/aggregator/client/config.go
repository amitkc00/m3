--- conflicted
+++ resolved
@@ -41,7 +41,6 @@
 
 // Configuration contains client configuration.
 type Configuration struct {
-<<<<<<< HEAD
 	Type                       AggregatorClientType            `yaml:"type"`
 	M3Msg                      *M3MsgConfiguration             `yaml:"m3msg"`
 	PlacementKV                *kv.OverrideConfiguration       `yaml:"placementKV"`
@@ -53,24 +52,10 @@
 	FlushSize                  int                             `yaml:"flushSize"`
 	MaxBatchSize               int                             `yaml:"maxBatchSize"`
 	MaxTimerBatchSize          int                             `yaml:"maxTimerBatchSize"`
+	BatchFlushDeadline         time.Duration                   `yaml:"batchFlushDeadline"`
 	QueueSize                  int                             `yaml:"queueSize"`
 	QueueDropType              *DropType                       `yaml:"queueDropType"`
 	Connection                 ConnectionConfiguration         `yaml:"connection"`
-=======
-	PlacementKV                kv.OverrideConfiguration       `yaml:"placementKV" validate:"nonzero"`
-	PlacementWatcher           placement.WatcherConfiguration `yaml:"placementWatcher"`
-	HashType                   *sharding.HashType             `yaml:"hashType"`
-	ShardCutoverWarmupDuration *time.Duration                 `yaml:"shardCutoverWarmupDuration"`
-	ShardCutoffLingerDuration  *time.Duration                 `yaml:"shardCutoffLingerDuration"`
-	Encoder                    EncoderConfiguration           `yaml:"encoder"`
-	FlushSize                  int                            `yaml:"flushSize"`
-	MaxBatchSize               int                            `yaml:"maxBatchSize"`
-	MaxTimerBatchSize          int                            `yaml:"maxTimerBatchSize"`
-	BatchFlushDeadline         time.Duration                  `yaml:"batchFlushDeadline"`
-	QueueSize                  int                            `yaml:"queueSize"`
-	QueueDropType              *DropType                      `yaml:"queueDropType"`
-	Connection                 ConnectionConfiguration        `yaml:"connection"`
->>>>>>> 4772d6d7
 }
 
 // NewAdminClient creates a new admin client.
@@ -145,7 +130,6 @@
 			return nil, err
 		}
 
-<<<<<<< HEAD
 		placementStore, err := kvClient.Store(kvOpts)
 		if err != nil {
 			return nil, err
@@ -187,6 +171,9 @@
 		if c.MaxTimerBatchSize != 0 {
 			opts = opts.SetMaxTimerBatchSize(c.MaxTimerBatchSize)
 		}
+		if c.BatchFlushDeadline != 0 {
+			opts = opts.SetBatchFlushDeadline(c.BatchFlushDeadline)
+		}
 		if c.QueueSize != 0 {
 			opts = opts.SetInstanceQueueSize(c.QueueSize)
 		}
@@ -195,28 +182,6 @@
 		}
 	default:
 		return nil, fmt.Errorf("unknown client type: %v", c.Type)
-=======
-	if c.ShardCutoverWarmupDuration != nil {
-		opts = opts.SetShardCutoverWarmupDuration(*c.ShardCutoverWarmupDuration)
-	}
-	if c.ShardCutoffLingerDuration != nil {
-		opts = opts.SetShardCutoffLingerDuration(*c.ShardCutoffLingerDuration)
-	}
-	if c.FlushSize != 0 {
-		opts = opts.SetFlushSize(c.FlushSize)
-	}
-	if c.MaxBatchSize != 0 {
-		opts = opts.SetMaxBatchSize(c.MaxBatchSize)
-	}
-	if c.MaxTimerBatchSize != 0 {
-		opts = opts.SetMaxTimerBatchSize(c.MaxTimerBatchSize)
-	}
-	if c.BatchFlushDeadline != 0 {
-		opts = opts.SetBatchFlushDeadline(c.BatchFlushDeadline)
-	}
-	if c.QueueSize != 0 {
-		opts = opts.SetInstanceQueueSize(c.QueueSize)
->>>>>>> 4772d6d7
 	}
 
 	// Validate the options.
